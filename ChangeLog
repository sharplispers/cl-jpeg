--- conflicted
+++ resolved
@@ -1,12 +1,10 @@
-<<<<<<< HEAD
 2017-01-20  Eugene Zaikonnikov  <eugene@funcall.org>
 
 	* Fixed the special vairable related warnings via explicit argument passing (@slyrus)
-=======
+
 2017-01-16  Eugene Zaikonnikov  <eugene@funcall.org>
 
 	* Extended decoder and probe functions to return APP14 color transform type
->>>>>>> 699956e2
 
 2017-01-15  Eugene Zaikonnikov  <eugene@funcall.org>
 
